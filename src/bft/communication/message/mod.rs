//! This module contains types associated with messages traded
//! between the system processes.

use std::fmt::{Debug, Formatter};
use std::io;
use std::io::Write;
use std::mem::MaybeUninit;

#[cfg(feature = "serialize_serde")]
use serde::{Serialize, Deserialize};

use futures::io::{
    AsyncWriteExt,
    AsyncWrite,
};

use crate::bft::crypto::signature::{
    Signature,
    PublicKey,
    KeyPair,
};
use crate::bft::crypto::hash::{
    Context,
    Digest,
};
use crate::bft::ordering::{
    SeqNo,
    Orderable,
};
use crate::bft::consensus::log::CollectData;
use crate::bft::communication::serialize::SharedData;
use crate::bft::communication::NodeId;
use crate::bft::core::server::ViewInfo;
use crate::bft::timeouts::{Timeout, TimeoutKind};
use crate::bft::sync::LeaderCollects;
use crate::bft::cst::RecoveryState;
use crate::bft::error::*;

// convenience type
pub type StoredSerializedSystemMessage<D> = StoredMessage<
    SerializedMessage<
        SystemMessage<
            <D as SharedData>::State,
            <D as SharedData>::Request,
            <D as SharedData>::Reply
        >
    >
>;

pub struct SerializedMessage<M> {
    original: M,
    raw: Vec<u8>,
}

impl<M> SerializedMessage<M> {
    pub fn new(original: M, raw: Vec<u8>) -> Self {
        Self { original, raw }
    }

    pub fn original(&self) -> &M {
        &self.original
    }

    pub fn raw(&self) -> &Vec<u8> {
        &self.raw
    }

    pub fn into_inner(self) -> (M, Vec<u8>) {
        (self.original, self.raw)
    }
}

/// Contains a system message as well as its respective header.
#[cfg_attr(feature = "serialize_serde", derive(Serialize, Deserialize))]
#[derive(Clone)]
pub struct StoredMessage<M> {
    header: Header,
    message: M,
}

impl<M> StoredMessage<M> {
    /// Constructs a new `StoredMessage`.
    pub fn new(header: Header, message: M) -> Self {
        Self { header, message }
    }

    /// Returns the stored message's header.
    pub fn header(&self) -> &Header {
        &self.header
    }

    /// Returns the stored system message.
    pub fn message(&self) -> &M {
        &self.message
    }

    /// Return the inner types of this `StoredMessage`.
    pub fn into_inner(self) -> (Header, M) {
        (self.header, self.message)
    }
}

/*
impl<S, O, P> StoredMessage<SystemMessage<S, O, P>> {
    /// Convert the inner `SystemMessage` into a `ConsensusMessage`,
    /// if possible, else return the original message.
    pub fn into_consensus(self) -> Either<Self, StoredMessage<ConsensusMessage>> {
        let (header, message) = self.into_inner();
        match message {
            SystemMessage::Consensus(message) => {
                Right(StoredMessage::new(header, message))
            },
            message => {
                Left(StoredMessage::new(header, message))
            },
        }
    }
}
*/

/// A header that is sent before a message in transit in the wire.
///
/// A fixed amount of `Header::LENGTH` bytes are read before
/// a message is read. Contains the protocol version, message
/// length, as well as other metadata.
#[derive(Debug, Copy, Clone, Eq, PartialEq)]
#[repr(C, packed)]
pub struct Header {
    // manually align memory for cross platform compat
    pub(crate) _align: u32,
    // the protocol version
    pub(crate) version: u32,
    // origin of the message
    pub(crate) from: u32,
    // destination of the message
    pub(crate) to: u32,
    // a random number
    pub(crate) nonce: u64,
    // length of the payload
    pub(crate) length: u64,
    // the digest of the serialized payload
    pub(crate) digest: [u8; Digest::LENGTH],
    // sign(hash(le(from) + le(to) + le(nonce) + hash(serialize(payload))))
    pub(crate) signature: [u8; Signature::LENGTH],
}

#[cfg(feature = "serialize_serde")]
impl serde::Serialize for Header {
    fn serialize<S>(&self, serializer: S) -> std::result::Result<S::Ok, S::Error>
        where
            S: serde::Serializer,
    {
        // TODO: improve this, to avoid allocating a `Vec`
        let mut bytes = vec![0; Self::LENGTH];
        let hdr: &[u8; Self::LENGTH] = unsafe { std::mem::transmute(self) };
        bytes.copy_from_slice(&hdr[..]);
        serde_bytes::serialize(&bytes, serializer)
    }
}

#[cfg(feature = "serialize_serde")]
impl<'de> serde::Deserialize<'de> for Header {
    fn deserialize<D>(deserializer: D) -> std::result::Result<Header, D::Error>
        where
            D: serde::Deserializer<'de>,
    {
        let bytes: Vec<u8> = serde_bytes::deserialize(deserializer)?;
        let mut hdr: [u8; Self::LENGTH] = [0; Self::LENGTH];
        hdr.copy_from_slice(&bytes);
        Ok(unsafe { std::mem::transmute(hdr) })
    }
}

/// A message to be sent over the wire. The payload should be a serialized
/// `SystemMessage`, for correctness.
#[derive(Debug)]
pub struct WireMessage {
    pub(crate) header: Header,
    pub(crate) payload: Vec<u8>,
}

/// A generic `WireMessage`, for different `AsRef<[u8]>` types.
#[derive(Clone, Debug)]
pub struct OwnedWireMessage<T> {
    pub(crate) header: Header,
    pub(crate) payload: T,
}

/// The `Message` type encompasses all the messages traded between different
/// asynchronous tasks in the system.
///
pub enum Message<S, O, P> where S: Send, O: Send, P: Send {
    /// Client requests and process sub-protocol messages.
    System(Header, SystemMessage<S, O, P>),
    /// Same as `Message::ExecutionFinished`, but includes a snapshot of
    /// the application state.
    ///
    /// This is useful for local checkpoints.
    ExecutionFinishedWithAppstate((SeqNo, S)),
    /// We received a timeout from the timeouts layer.
    Timeout(Timeout),
}

impl<S, O, P> Debug for Message<S, O, P> where S: Send, O: Send, P: Send {
    fn fmt(&self, f: &mut Formatter<'_>) -> std::fmt::Result {
        match self {
            Message::System(header, msg) => {
                write!(f, "System message {:?} ({:?})", msg, header.digest())
            }
            Message::ExecutionFinishedWithAppstate(_) => {
                write!(f, "Execution finished")
            }
            Message::Timeout(_) => {
                write!(f, "timeout")
            }
        }
    }
}

/// A `SystemMessage` corresponds to a message regarding one of the SMR
/// sub-protocols.
///
/// This can be either a `Request` from a client, a `Consensus` message,
/// or even `ViewChange` messages.
#[cfg_attr(feature = "serialize_serde", derive(Serialize, Deserialize))]
#[derive(Clone)]
pub enum SystemMessage<S, O, P> {
    //Requests that do not need to be logged nor ordered. Notice that
    //The actual request instance is not different from the ordered requests,
    //It is up to the developer of the particular services to use
    //These operations responsibly
    UnOrderedRequest(RequestMessage<O>),
    UnOrderedReply(ReplyMessage<P>),
    Request(RequestMessage<O>),
    Reply(ReplyMessage<P>),
    Consensus(ConsensusMessage<O>),
    FwdConsensus(FwdConsensusMessage<O>),
    //Collaborative state transfer messages
    Cst(CstMessage<S, O>),
    ViewChange(ViewChangeMessage<O>),
    ForwardedRequests(ForwardedRequestsMessage<O>),
    //Observer related messages
    ObserverMessage(ObserverMessage),
    //Ping messages
    Ping(PingMessage),
}

impl<S, O, P> Debug for SystemMessage<S, O, P> {
    fn fmt(&self, f: &mut Formatter<'_>) -> std::fmt::Result {
        match self {
            SystemMessage::UnOrderedRequest(_req) => {
                write!(f, "Unordered request")
            }
            SystemMessage::UnOrderedReply(_) => {
                write!(f, "Unordered reply")
            }
            SystemMessage::Request(_rq) => {
                write!(f, "Request")
            }
            SystemMessage::Reply(_re) => {
                write!(f, "Reply")
            }
            SystemMessage::Consensus(cs) => {
                match cs.kind() {
                    ConsensusMessageKind::PrePrepare(list) => {
                        write!(f, "Consensus PrePrepare with {}", list.len())
                    }
                    ConsensusMessageKind::Prepare(prepare) => {
                        write!(f, "Consensus prepare {:?}", prepare)
                    }
                    ConsensusMessageKind::Commit(commit) => {
                        write!(f, "Consensus commit {:?}", commit)
                    }
                }
            }
            SystemMessage::Cst(_cst) => {
                write!(f, "Cst")
            }
            SystemMessage::ViewChange(_vchange) => {
                write!(f, "view change")
            }
            SystemMessage::ForwardedRequests(_fr) => {
                write!(f, "forwarded requests")
            }
            SystemMessage::ObserverMessage(_message) => {
                write!(f, "observer message")
            }
            SystemMessage::FwdConsensus(_) => {
                write!(f, "Fwd consensus message")
            }
            SystemMessage::Ping(_) => {
                write!(f, "Ping message")
            }
        }
    }
}

#[cfg_attr(feature = "serialize_serde", derive(Serialize, Deserialize))]
#[derive(Clone)]
pub struct ForwardedRequestsMessage<O> {
    inner: Vec<StoredMessage<RequestMessage<O>>>,
}

impl<O> ForwardedRequestsMessage<O> {
    /// Creates a new `ForwardedRequestsMessage`, containing the given client requests.
    pub fn new(inner: Vec<StoredMessage<RequestMessage<O>>>) -> Self {
        Self { inner }
    }

    /// Returns the client requests contained in this `ForwardedRequestsMessage`.
    pub fn into_inner(self) -> Vec<StoredMessage<RequestMessage<O>>> {
        self.inner
    }
}

#[cfg_attr(feature = "serialize_serde", derive(Serialize, Deserialize))]
#[derive(Clone)]
pub struct ViewChangeMessage<O> {
    view: SeqNo,
    kind: ViewChangeMessageKind<O>,
}

impl<O> Orderable for ViewChangeMessage<O> {
    /// Returns the sequence number of the view this message refers to.
    fn sequence_number(&self) -> SeqNo {
        self.view
    }
}

impl<O> ViewChangeMessage<O> {
    /// Creates a new `ViewChangeMessage`, pertaining to the view
    /// with sequence number `view`, and of the kind `kind`.
    pub fn new(view: SeqNo, kind: ViewChangeMessageKind<O>) -> Self {
        Self { view, kind }
    }

    /// Returns a reference to the view change message kind.
    pub fn kind(&self) -> &ViewChangeMessageKind<O> {
        &self.kind
    }

    /// Returns an owned view change message kind.
    pub fn into_kind(self) -> ViewChangeMessageKind<O> {
        self.kind
    }

    /// Takes the collects embedded in this view change message, if they are available.
    pub fn take_collects(self) -> Option<LeaderCollects<O>> {
        match self.kind {
            ViewChangeMessageKind::Sync(collects) => Some(collects),
            _ => {
                None
            }
        }
    }
}

#[cfg_attr(feature = "serialize_serde", derive(Serialize, Deserialize))]
#[derive(Clone)]
pub enum ViewChangeMessageKind<O> {
    Stop(Vec<StoredMessage<RequestMessage<O>>>),
    StopData(CollectData<O>),
    Sync(LeaderCollects<O>),
}

#[cfg_attr(feature = "serialize_serde", derive(Serialize, Deserialize))]
#[derive(Clone)]
pub struct CstMessage<S, O> {
    // NOTE: not the same sequence number used in the
    // consensus layer to order client requests!
    seq: SeqNo,
    kind: CstMessageKind<S, O>,
}

#[cfg_attr(feature = "serialize_serde", derive(Serialize, Deserialize))]
#[derive(Clone)]
pub enum CstMessageKind<S, O> {
    RequestLatestConsensusSeq,
    ReplyLatestConsensusSeq(SeqNo),
    RequestState,
    ReplyState(RecoveryState<S, O>),
}

impl<S, O> Orderable for CstMessage<S, O> {
    /// Returns the sequence number of this state transfer message.
    fn sequence_number(&self) -> SeqNo {
        self.seq
    }
}

impl<S, O> CstMessage<S, O> {
    /// Creates a new `CstMessage` with sequence number `seq`,
    /// and of the kind `kind`.
    pub fn new(seq: SeqNo, kind: CstMessageKind<S, O>) -> Self {
        Self { seq, kind }
    }

    /// Returns a reference to the state transfer message kind.
    pub fn kind(&self) -> &CstMessageKind<S, O> {
        &self.kind
    }

    /// Takes the recovery state embedded in this cst message, if it is available.
    pub fn take_state(&mut self) -> Option<RecoveryState<S, O>> {
        let kind = std::mem::replace(&mut self.kind, CstMessageKind::RequestState);
        match kind {
            CstMessageKind::ReplyState(state) => Some(state),
            _ => {
                self.kind = kind;
                None
            }
        }
    }
}

/// Represents a request from a client.
///
/// The `O` type argument symbolizes the client operation to be performed
/// over the replicated state.
#[cfg_attr(feature = "serialize_serde", derive(Serialize, Deserialize))]
#[derive(Clone)]
pub struct RequestMessage<O> {
    session_id: SeqNo,
    operation_id: SeqNo,
    operation: O,
}

/// Represents a reply to a client.
///
/// The `P` type argument symbolizes the response payload.
#[cfg_attr(feature = "serialize_serde", derive(Serialize, Deserialize))]
#[derive(Clone)]
pub struct ReplyMessage<P> {
    session_id: SeqNo,
    operation_id: SeqNo,
    payload: P,
}

#[cfg_attr(feature = "serialize_serde", derive(Serialize, Deserialize))]
#[derive(Clone)]
pub struct FwdConsensusMessage<O> {
    header: Header,
    consensus_msg: ConsensusMessage<O>,
}

impl<O> FwdConsensusMessage<O> {
    pub fn new(header: Header, msg: ConsensusMessage<O>) -> Self {
        Self {
            header,
            consensus_msg: msg,
        }
    }

    pub fn header(&self) -> &Header { &self.header }

    pub fn consensus(&self) -> &ConsensusMessage<O> {
        &self.consensus_msg
    }

    pub fn into_inner(self) -> (Header, ConsensusMessage<O>) {
        (self.header, self.consensus_msg)
    }
}

/// Represents a message from the consensus sub-protocol.
///
/// Different types of consensus messages are represented in the `ConsensusMessageKind`
/// type.
#[cfg_attr(feature = "serialize_serde", derive(Serialize, Deserialize))]
#[derive(Clone)]
pub struct ConsensusMessage<O> {
    seq: SeqNo,
    view: SeqNo,
    kind: ConsensusMessageKind<O>,
}

impl<O> Debug for ConsensusMessage<O> {
    fn fmt(&self, f: &mut Formatter<'_>) -> std::fmt::Result {
        match self.kind {
            ConsensusMessageKind::PrePrepare(_) => {
                write!(f, "Pre prepare message")
            }
            ConsensusMessageKind::Prepare(_) => {
                write!(f, "Prepare message")
            }
            ConsensusMessageKind::Commit(_) => {
                write!(f, "Commit message")
            }
        }
    }
}

/// Represents one of many different consensus stages.
#[cfg_attr(feature = "serialize_serde", derive(Serialize, Deserialize))]
#[derive(Clone)]
pub enum ConsensusMessageKind<O> {
    /// Pre-prepare a request, according to the BFT consensus protocol.
    ///
    /// The value `Vec<Digest>` contains a batch of hash digests of the
    /// serialized client requests to be proposed.
    PrePrepare(Vec<StoredMessage<RequestMessage<O>>>),
    /// Prepare a batch of requests.
    ///
    /// The `Digest` represents the hash of the serialized `PRE-PREPARE`,
    /// where the batch of requests were proposed.
    Prepare(Digest),
    /// Commit a batch of requests, signaling the system is ready
    /// to execute them.
    ///
    /// The `Digest` represents the hash of the serialized `PRE-PREPARE`,
    /// where the batch of requests were proposed.
    Commit(Digest),
}

impl<O> Orderable for RequestMessage<O> {
    fn sequence_number(&self) -> SeqNo {
        self.operation_id
    }
}

impl<O> RequestMessage<O> {
    /// Creates a new `RequestMessage`.
    pub fn new(sess: SeqNo, id: SeqNo, operation: O) -> Self {
        Self { operation, operation_id: id, session_id: sess }
    }

    /// Returns a reference to the operation of type `O`.
    pub fn operation(&self) -> &O {
        &self.operation
    }

    pub fn session_id(&self) -> SeqNo {
        self.session_id
    }

    /// Unwraps this `RequestMessage`.
    pub fn into_inner_operation(self) -> O {
        self.operation
    }
}

impl<P> Orderable for ReplyMessage<P> {
    fn sequence_number(&self) -> SeqNo {
        self.operation_id
    }
}

impl<P> ReplyMessage<P> {
    /// Creates a new `ReplyMessage`.
    pub fn new(sess: SeqNo, id: SeqNo, payload: P) -> Self {
        Self { payload, operation_id: id, session_id: sess }
    }

    /// Returns a reference to the payload of type `P`.
    pub fn payload(&self) -> &P {
        &self.payload
    }

    pub fn session_id(&self) -> SeqNo {
        self.session_id
    }

    /// Unwraps this `ReplyMessage`.
    pub fn into_inner(self) -> (SeqNo, SeqNo, P) {
        (self.session_id, self.operation_id, self.payload)
    }
}

impl<O> Orderable for ConsensusMessage<O> {
    /// Returns the sequence number of this consensus message.
    fn sequence_number(&self) -> SeqNo {
        self.seq
    }
}

impl<O> ConsensusMessage<O> {
    /// Creates a new `ConsensusMessage` with sequence number `seq`,
    /// and of the kind `kind`.
    pub fn new(seq: SeqNo, view: SeqNo, kind: ConsensusMessageKind<O>) -> Self {
        Self { seq, view, kind }
    }

    /// Returns a reference to the consensus message kind.
    pub fn kind(&self) -> &ConsensusMessageKind<O> {
        &self.kind
    }

    pub fn into_kind(self) -> ConsensusMessageKind<O> {
        self.kind
    }

    /// Checks if a consensus message refers to the digest of the
    /// proposed value.
    ///
    /// Evidently, this predicate is not defined for `PRE-PREPARE` messages.
    pub fn has_proposed_digest(&self, digest: &Digest) -> Option<bool> {
        match self.kind {
            ConsensusMessageKind::PrePrepare(_) => None,
            ConsensusMessageKind::Prepare(d) | ConsensusMessageKind::Commit(d) => {
                Some(&d == digest)
            }
        }
    }

    /// Returns the sequence number of the view this consensus message belongs to.
    pub fn view(&self) -> SeqNo {
        self.view
    }

    /// Takes the proposed client requests embedded in this consensus message,
    /// if they are available.
    pub fn take_proposed_requests(&mut self) -> Option<Vec<StoredMessage<RequestMessage<O>>>> {
        let kind = std::mem::replace(
            &mut self.kind,
            ConsensusMessageKind::PrePrepare(Vec::new()),
        );
        match kind {
            ConsensusMessageKind::PrePrepare(v) => Some(v),
            _ => {
                self.kind = kind;
                None
            }
        }
    }
}

///Observer related messages
///@{
#[cfg_attr(feature = "serialize_serde", derive(Serialize, Deserialize))]
#[derive(Clone)]
pub enum ObserverMessage {
    ///Observer client related messages
    ///Register the client that sent this as an observer
    ObserverRegister,
    //Response to the register request of an observer
    ObserverRegisterResponse(bool),
    ObserverUnregister,
    ///A status update sent to an observer client as an observer
    ObservedValue(ObserveEventKind),
}

///The kinds of events that can be reported by the replicas to observers
#[cfg_attr(feature = "serialize_serde", derive(Serialize, Deserialize))]
#[derive(Clone)]
pub enum ObserveEventKind {
    ///Report a checkpoint start type event
    /// The provided SeqNo is the last seq number of requests executed before the checkpoint
    CheckpointStart(SeqNo),
    ///Report a checkpoint end type event
    /// The provided SeqNo is the current seq number that is going to be used
    CheckpointEnd(SeqNo),
    ///Report that the system is ready for another round of consensus
    ///
    /// The param is the seq no of the next consensus round
    Ready(SeqNo),
    ///Report that the given replica has received a preprepare request
    ///And it's now going to enter into it's prepare phase
    /// 
    ///  param is the seq no of the received preprepare request, and therefore
    /// of the current consensus instance
    Prepare(SeqNo),
    ///Report that the given replica has received all required prepare messages
    ///And is now going to enter consensus phase
    /// 
    /// param is the seq no of the current consensus instance
    Commit(SeqNo),
    ///Report that the given replica has received all required commit messages
    /// and has sent the request for execution as the consensus has been finished
    ///
    /// The provided SeqNo is the sequence number of the last executed operation
    Consensus(SeqNo),
    ///Report that the previous consensus has been executed and written to the drive
    ///
    /// param is the seq number of the consensus instance that was executed
    Executed(SeqNo),
    ///Report that the replica is now in the normal
    ///phase of the algorithm
    ///
    /// The provided info is the info about the view and the current sequence number
    NormalPhase((ViewInfo, SeqNo)),
    ///Report that the replica has entered the view change phase
    /// The provided SeqNo is the seq number of the new view and the current seq no
    ViewChangePhase,
    /// Report that the replica is now in the collaborative state
    /// transfer state
    CollabStateTransfer,
}

impl Debug for ObserveEventKind {
    fn fmt(&self, f: &mut Formatter<'_>) -> std::fmt::Result {
        match self {
            ObserveEventKind::CheckpointStart(_) => {
                write!(f, "Checkpoint start event")
            }
            ObserveEventKind::CheckpointEnd(_) => {
                write!(f, "Checkpoint end event")
            }
            ObserveEventKind::Consensus(_) => {
                write!(f, "Consensus event")
            }
            ObserveEventKind::NormalPhase(_) => {
                write!(f, "Normal phase")
            }
            ObserveEventKind::ViewChangePhase => {
                write!(f, "View change phase")
            }
            ObserveEventKind::CollabStateTransfer => {
                write!(f, "Collab state transfer")
            }
            ObserveEventKind::Prepare(_) => {
                write!(f, "Prepare state entered")
            }
            ObserveEventKind::Commit(_) => {
                write!(f, "Commit state entered")
            }
            ObserveEventKind::Ready(seq) => {
                write!(f, "Ready to receive next consensus {:?}", seq)
            }
            ObserveEventKind::Executed(seq) => {
                write!(f, "Executed the consensus instance {:?}", seq)
            }
        }
    }
}

///}@

///
/// Ping messages
/// @{

///Contains a boolean representing if this is a request.
///If it is a ping request, should be set to true,
///ping responses should be false
<<<<<<< HEAD
=======
///
>>>>>>> 0955cabf
#[cfg_attr(feature = "serialize_serde", derive(Serialize, Deserialize))]
#[derive(Clone)]
pub struct PingMessage {
    request: bool,
}

impl PingMessage {
    pub fn new(is_request: bool) -> Self {
        Self {
            request: is_request
        }
    }

    pub fn is_request(&self) -> bool {
        self.request
    }
}

///}@

// FIXME: perhaps use references for serializing and deserializing,
// to save a stack allocation? probably overkill
impl Header {
    /// The size of the memory representation of the `Header` in bytes.
    pub const LENGTH: usize = std::mem::size_of::<Self>();

    unsafe fn serialize_into_unchecked(self, buf: &mut [u8]) {
        #[cfg(target_endian = "big")]
        {
            self.version = self.version.to_le();
            self.nonce = self.nonce.to_le();
            self.from = self.from.to_le();
            self.to = self.to.to_le();
            self.length = self.length.to_le();
        }
        let hdr: [u8; Self::LENGTH] = std::mem::transmute(self);
        (&mut buf[..Self::LENGTH]).copy_from_slice(&hdr[..]);
    }

    /// Serialize a `Header` into a byte buffer of appropriate size.
    pub fn serialize_into(self, buf: &mut [u8]) -> Result<()> {
        if buf.len() < Self::LENGTH {
            return Err("Buffer is too short to serialize into")
                .wrapped(ErrorKind::CommunicationMessage);
        }
        Ok(unsafe { self.serialize_into_unchecked(buf) })
    }

    unsafe fn deserialize_from_unchecked(buf: &[u8]) -> Self {
        let mut hdr: [u8; Self::LENGTH] = {
            let hdr = MaybeUninit::uninit();
            hdr.assume_init()
        };
        (&mut hdr[..]).copy_from_slice(&buf[..Self::LENGTH]);
        #[cfg(target_endian = "big")]
        {
            hdr.version = hdr.version.to_be();
            hdr.nonce = hdr.nonce.to_be();
            hdr.from = hdr.from.to_be();
            hdr.to = hdr.to.to_le();
            hdr.length = hdr.length.to_be();
        }
        std::mem::transmute(hdr)
    }

    /// Deserialize a `Header` from a byte buffer of appropriate size.
    pub fn deserialize_from(buf: &[u8]) -> Result<Self> {
        if buf.len() < Self::LENGTH {
            return Err("Buffer is too short to deserialize from")
                .wrapped(ErrorKind::CommunicationMessage);
        }
        Ok(unsafe { Self::deserialize_from_unchecked(buf) })
    }

    /// Reports the current version of the wire protocol,
    /// i.e. `WireMessage::CURRENT_VERSION`.
    pub fn version(&self) -> u32 {
        self.version
    }

    /// The originating `NodeId`.
    pub fn from(&self) -> NodeId {
        self.from.into()
    }

    /// The destination `NodeId`.
    pub fn to(&self) -> NodeId {
        self.to.into()
    }

    /// The length of the payload associated with this `Header`.
    pub fn payload_length(&self) -> usize {
        self.length as usize
    }

    /// The signature of this `Header` and associated payload.
    pub fn signature(&self) -> &Signature {
        unsafe { std::mem::transmute(&self.signature) }
    }

    /// The digest of the associated payload serialized data.
    pub fn digest(&self) -> &Digest {
        unsafe { std::mem::transmute(&self.digest) }
    }

    /// Hashes the digest of the associated message's payload
    /// with this header's nonce.
    ///
    /// This is useful for attaining a unique identifier for
    /// a particular client request.
    pub fn unique_digest(&self) -> Digest {
        self.digest().entropy(self.nonce.to_le_bytes())
    }

    /// Returns the nonce associated with this `Header`.
    pub fn nonce(&self) -> u64 {
        self.nonce
    }
}

/*
impl From<WireMessage<'_>> for OwnedWireMessage<Box<[u8]>> {
    fn from(wm: WireMessage<'_>) -> Self {
        OwnedWireMessage {
            header: wm.header,
            payload: Vec::from(wm.payload).into_boxed_slice(),
        }
    }
}

impl From<WireMessage<'_>> for OwnedWireMessage<Vec<u8>> {
    fn from(wm: WireMessage<'_>) -> Self {
        OwnedWireMessage {
            header: wm.header,
            payload: Vec::from(wm.payload),
        }
    }
}

impl<T: Array<Item=u8>> From<WireMessage<'_>> for OwnedWireMessage<SmallVec<T>> {
    fn from(wm: WireMessage<'_>) -> Self {
        OwnedWireMessage {
            header: wm.header,
            payload: SmallVec::from(wm.payload),
        }
    }
}

impl<T: AsRef<[u8]>> OwnedWireMessage<T> {
    /// Returns a reference to a `WireMessage`.
    pub fn borrowed<'a>(&'a self) -> WireMessage<'a> {
        WireMessage {
            header: self.header,
            payload: self.payload,
        }
    }
}
*/

impl WireMessage {
    /// The current version of the wire protocol.
    pub const CURRENT_VERSION: u32 = 0;

    /// Wraps a `Header` and a byte array payload into a `WireMessage`.
    pub fn from_parts(header: Header, payload: Vec<u8>) -> Result<Self> {
        let wm = Self { header, payload };
        if !wm.is_valid(None) {
            return Err(Error::simple(ErrorKind::CommunicationMessage));
        }
        Ok(wm)
    }

    /// Constructs a new message to be sent over the wire.
    pub fn new(
        from: NodeId,
        to: NodeId,
        payload: Vec<u8>,
        nonce: u64,
        digest: Option<Digest>,
        sk: Option<&KeyPair>,
    ) -> Self {
        let digest = digest
            // safety: digests have repr(transparent)
            .map(|d| unsafe { std::mem::transmute(d) })
            // if payload length is 0
            .unwrap_or([0; Digest::LENGTH]);

        let signature = sk
            .map(|sk| {
                let signature = Self::sign_parts(
                    sk,
                    from.into(),
                    to.into(),
                    nonce,
                    &digest[..],
                );
                // safety: signatures have repr(transparent)
                unsafe { std::mem::transmute(signature) }
            })
            .unwrap_or([0; Signature::LENGTH]);

        let (from, to) = (from.into(), to.into());

        let header = Header {
            _align: 0,
            version: Self::CURRENT_VERSION,
            length: payload.len() as u64,
            signature,
            digest,
            nonce,
            from,
            to,
        };

        Self { header, payload }
    }

    fn digest_parts(from: u32, to: u32, nonce: u64, payload: &[u8]) -> Digest {
        let mut ctx = Context::new();

        let buf = Self::CURRENT_VERSION.to_le_bytes();
        ctx.update(&buf[..]);

        let buf = from.to_le_bytes();
        ctx.update(&buf[..]);

        let buf = to.to_le_bytes();
        ctx.update(&buf[..]);

        let buf = nonce.to_le_bytes();
        ctx.update(&buf[..]);

        let buf = (payload.len() as u64).to_le_bytes();
        ctx.update(&buf[..]);

        ctx.update(payload);
        ctx.finish()
    }

    fn sign_parts(
        sk: &KeyPair,
        from: u32,
        to: u32,
        nonce: u64,
        payload: &[u8],
    ) -> Signature {
        let digest = Self::digest_parts(from, to, nonce, payload);
        // NOTE: unwrap() should always work, much like heap allocs
        // should always work
        sk.sign(digest.as_ref()).unwrap()
    }

    fn verify_parts(
        pk: &PublicKey,
        sig: &Signature,
        from: u32,
        to: u32,
        nonce: u64,
        payload: &[u8],
    ) -> Result<()> {
        let digest = Self::digest_parts(from, to, nonce, payload);
        pk.verify(digest.as_ref(), sig)
    }

    /// Retrieve the inner `Header` and payload byte buffer stored
    /// inside the `WireMessage`.
    pub fn into_inner(self) -> (Header, Vec<u8>) {
        (self.header, self.payload)
    }

    /// Returns a reference to the `Header` of the `WireMessage`.
    pub fn header(&self) -> &Header {
        &self.header
    }

    /// Returns a reference to the payload bytes of the `WireMessage`.
    pub fn payload(&self) -> &[u8] {
        &self.payload
    }

    /// Checks for the correctness of the `WireMessage`. This implies
    /// checking its signature, if a `PublicKey` is provided.
    pub fn is_valid(&self, public_key: Option<&PublicKey>) -> bool {
        let preliminary_check_failed =
            self.header.version != WireMessage::CURRENT_VERSION
                || self.header.length != self.payload.len() as u64;
        if preliminary_check_failed {
            return false;
        }
        public_key
            .map(|pk| {
                Self::verify_parts(
                    pk,
                    self.header.signature(),
                    self.header.from,
                    self.header.to,
                    self.header.nonce,
                    &self.header.digest[..],
                ).is_ok()
            })
            .unwrap_or(true)
    }

    /// Serialize a `WireMessage` into an async writer.
    pub async fn write_to<W: AsyncWrite + Unpin>(&self, mut w: W, flush: bool) -> io::Result<()> {
        let mut buf = [0; Header::LENGTH];
        self.header.serialize_into(&mut buf[..]).unwrap();

        // FIXME: switch to vectored writes?
        w.write_all(&buf[..]).await?;
        if self.payload.len() > 0 {
            w.write_all(&self.payload[..]).await?;
        }
        if flush {
            w.flush().await?;
        }

        Ok(())
    }

    /// Serialize a `WireMessage` into an async writer.
    pub fn write_to_sync<W: Write>(&self, mut w: W, flush: bool) -> io::Result<()> {
        let mut buf = [0; Header::LENGTH];
        self.header.serialize_into(&mut buf[..]).unwrap();

        // FIXME: switch to vectored writes?
        w.write_all(&buf[..]);

        if self.payload.len() > 0 {
            w.write_all(&self.payload[..]);
        }

        if flush {
            w.flush();
        }

        Ok(())
    }

    /// Converts this `WireMessage` into an owned one.
    pub fn with_owned_buffer<T: AsRef<[u8]>>(self, buf: T) -> Option<OwnedWireMessage<T>> {
        let buf_p = buf.as_ref()[0] as *const u8;
        let payload_p = &self.payload[0] as *const u8;

        // both point to the same memory region, safe
        if buf_p == payload_p {
            Some(OwnedWireMessage {
                header: self.header,
                payload: buf,
            })
        } else {
            None
        }
    }
}

impl<S: Send, O: Send, P: Send> Message<S, O, P> {
    /// Returns the `Header` of this message, if it is
    /// a `SystemMessage`.
    pub fn header(&self) -> Result<&Header> {
        match self {
            Message::System(ref h, _) =>
                Ok(h),
            Message::ExecutionFinishedWithAppstate(_) =>
                Err("Expected System found ExecutionFinishedWithAppstate")
                    .wrapped(ErrorKind::CommunicationMessage),
            Message::Timeout(_) =>
                Err("Expected System found Timeout")
                    .wrapped(ErrorKind::CommunicationMessage),
        }
    }
}

#[cfg(test)]
mod tests {
    use crate::bft::communication::message::{WireMessage, Header};
    use crate::bft::crypto::signature::Signature;
    use crate::bft::crypto::hash::Digest;

    #[test]
    fn test_header_serialize() {
        let old_header = Header {
            _align: 0,
            version: WireMessage::CURRENT_VERSION,
            signature: [0; Signature::LENGTH],
            digest: [0; Digest::LENGTH],
            nonce: 0,
            from: 0,
            to: 3,
            length: 0,
        };
        let mut buf = [0; Header::LENGTH];
        old_header.serialize_into(&mut buf[..])
            .expect("Serialize failed");
        let new_header = Header::deserialize_from(&buf[..])
            .expect("Deserialize failed");
        assert_eq!(old_header, new_header);
    }
}<|MERGE_RESOLUTION|>--- conflicted
+++ resolved
@@ -732,10 +732,7 @@
 ///Contains a boolean representing if this is a request.
 ///If it is a ping request, should be set to true,
 ///ping responses should be false
-<<<<<<< HEAD
-=======
 ///
->>>>>>> 0955cabf
 #[cfg_attr(feature = "serialize_serde", derive(Serialize, Deserialize))]
 #[derive(Clone)]
 pub struct PingMessage {
