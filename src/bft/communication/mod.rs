--- conflicted
+++ resolved
@@ -795,13 +795,7 @@
 
             // the node whose conn we accepted is a client
             // and we aren't connected to it yet
-<<<<<<< HEAD
             if peer_id >= self.first_cli {
-=======
-            if peer_id >= self.first_cli && !peer_tx.contains_key(&peer_id) {
-                drop(peer_tx);
-
->>>>>>> f81d94bb
                 // fetch client address
                 //
                 // FIXME: this line can crash the program if the user
