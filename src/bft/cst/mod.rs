--- conflicted
+++ resolved
@@ -502,9 +502,6 @@
         self.latest_cid = SeqNo::ZERO;
         self.latest_cid_count = 0;
 
-<<<<<<< HEAD
-        timeouts.timeout(self.curr_timeout, TimeoutKind::Cst(self.cst_seq));
-=======
         let cst_seq = self.next_seq();
         let current_view = synchronizer.view();
 
@@ -512,20 +509,14 @@
                                      current_view.params().quorum() as u32,
                                      cst_seq);
 
->>>>>>> 1ee74b07
         self.phase = ProtoPhase::ReceivingCid(0);
 
         let message = SystemMessage::Cst(CstMessage::new(
             self.cst_seq,
             CstMessageKind::RequestLatestConsensusSeq,
         ));
-<<<<<<< HEAD
-        self.next_seq();
-        let targets = NodeId::targets(0..synchronizer.view().params().n());
-=======
 
         let targets = NodeId::targets(0..current_view.params().n());
->>>>>>> 1ee74b07
 
         node.broadcast(message, targets);
     }
@@ -542,9 +533,6 @@
         // reset hashmap of received states
         self.received_states.clear();
 
-<<<<<<< HEAD
-        timeouts.timeout(self.curr_timeout, TimeoutKind::Cst(self.cst_seq));
-=======
         let cst_seq = self.next_seq();
         let current_view = synchronizer.view();
 
@@ -552,21 +540,12 @@
                                      current_view.params().quorum() as u32,
                                      cst_seq);
 
->>>>>>> 1ee74b07
         self.phase = ProtoPhase::ReceivingState(0);
 
         //TODO: Maybe attempt to use followers to rebuild state and avoid
         // Overloading the replicas
-<<<<<<< HEAD
-        let message = SystemMessage::Cst(CstMessage::new(self.cst_seq, CstMessageKind::RequestState));
-        self.next_seq();
-       // let targets = NodeId::targets(0..synchronizer.view().params().n());
-       // node.broadcast(message, targets);
-        node.send(message, NodeId(0), false);
-=======
         let message = SystemMessage::Cst(CstMessage::new(cst_seq, CstMessageKind::RequestState));
         let targets = NodeId::targets(0..current_view.params().n());
         node.broadcast(message, targets);
->>>>>>> 1ee74b07
     }
 }