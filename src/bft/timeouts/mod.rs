use std::collections::{BTreeMap, BTreeSet};
use std::rc::Rc;
use std::sync::Arc;
use std::time::Duration;
use chrono::Utc;
use log::info;
use crate::bft::communication::channel::{ChannelSyncRx, ChannelSyncTx, new_bounded_sync, TryRecvError};
use crate::bft::communication::message::Message;
use crate::bft::communication::NodeId;
use crate::bft::communication::incoming_peer_handling::ConnectedPeer;
use crate::bft::crypto::hash::Digest;
use crate::bft::executable::{Reply, Request, Service, State};
use crate::bft::ordering::SeqNo;

const CHANNEL_SIZE: usize = 1024;

///Contains the requests that have just been timed out
pub type Timeout = Vec<TimeoutKind>;

#[derive(Eq, PartialEq, Ord, PartialOrd)]
pub struct ClientRqInfo {
    //The digest of the request in question
    pub digest: Digest,
}

#[derive(Eq, Ord, PartialOrd)]
pub enum TimeoutKind {
    ///Relates to the timeout of a client request.
    /// Stores the client who sent it, along with the request
    /// session and request sequence number
    ClientRequestTimeout(ClientRqInfo),

    /// As for CST messages, these messages aren't particularly ordered, they are just
    /// for each own node to know to what messages the peers are responding to.
    Cst(SeqNo),
}

struct TimeoutRequest {
    time_made: u64,
    timeout: Duration,
    notifications_needed: u32,
    notifications_received: BTreeSet<NodeId>,
    info: TimeoutKind,
}

type TimeoutMessage = MessageType;

enum MessageType {
    TimeoutRequest(RqTimeoutMessage),
    MessagesReceived(ReceivedRequest),
    ClearClientTimeouts(Option<Vec<Digest>>),
    ClearCstTimeouts(Option<SeqNo>),
}

enum ReceivedRequest {
    //The node that proposed the message and all the requests contained within it
    PrePrepareRequestReceived(NodeId, Vec<Digest>),
    //Receive a CST message relating to the following sequence number from the given
    //Node
    Cst(NodeId, SeqNo),
}

struct RqTimeoutMessage {
    timeout: Duration,
    notifications_needed: u32,
    timeout_info: Timeout,
}

#[derive(Clone)]
pub struct Timeouts {
    handle: ChannelSyncTx<TimeoutMessage>,
}

/// This structure is responsible for handling timeouts for the entire project
/// This includes timing out messages exchanged between replicas and between clients
struct TimeoutsThread<S: Service + 'static> {
    //Stores the pending timeouts, grouped by the time at which they timeout.
    //Iterating a binary tree is pretty quick and it keeps the elements ordered
    //So we can use that to our advantage when timing out requests
    pending_timeouts: BTreeMap<u64, Vec<TimeoutRequest>>,
    //Allows us to quickly find the correct bucket for the request we are looking for
    pending_timeouts_reverse_search: BTreeMap<Rc<TimeoutRequest>, u64>,
    //Receive messages from other threads
    channel_rx: ChannelSyncRx<TimeoutMessage>,
    //Loopback so we can deliver the timeouts to the main consensus thread so they can be
    //processed
    loopback_channel: Arc<ConnectedPeer<Message<State<S>, Request<S>, Reply<S>>>>,
    //How long between each timeout iteration
    iteration_delay: u64,
}


impl Timeouts {
    ///Initialize the timeouts thread and return a handle to it
    /// This handle can then be used everywhere timeouts are needed.
    pub fn new<S: Service + 'static>(iteration_delay: u64,
                                     loopback_channel: Arc<ConnectedPeer<Message<State<S>, Request<S>, Reply<S>>>>) -> Self {
        let tx = TimeoutsThread::<S>::new(iteration_delay, loopback_channel);

        Self {
            handle: tx,
        }
    }

    /// Start a timeout request on the list of digests that have been provided
    pub fn timeout_client_requests(&self, timeout: Duration, requests: Vec<Digest>) {
        let requests: Vec<TimeoutKind> = requests.into_iter().map(|req| TimeoutKind::ClientRequestTimeout(ClientRqInfo::new(req)))
            .collect();

        self.handle.send(TimeoutMessage::TimeoutRequest(RqTimeoutMessage {
            timeout,
            // we choose 1 here because we only need to receive one valid pre prepare containing
            // this request for it to be considered valid
            notifications_needed: 1,
            timeout_info: requests,
        })).expect("Failed to contact timeout thread")
    }

    /// Notify that a pre prepare with the following requests has been received and we must therefore
    /// Disable any timeouts pertaining to the received requests
    pub fn received_pre_prepare(&self, from: NodeId, recvd_rqs: Vec<Digest>) {
        self.handle.send(TimeoutMessage::MessagesReceived(
            ReceivedRequest::PrePrepareRequestReceived(from, recvd_rqs)
        ))
            .expect("Failed to contact timeout thread");
    }

    /// Cancel timeouts of player requests.
    /// This accepts an option. If this Option is None, then the
    /// timeouts for all client requests are going to be disabled
    pub fn cancel_client_rq_timeouts(&self, requests_to_clear: Option<Vec<Digest>>) {
        self.handle.send(TimeoutMessage::ClearClientTimeouts(requests_to_clear))
            .expect("Failed to contact timeout thread")
    }

    pub fn timeout_cst_request(&self, timeout: Duration, requests_needed: u32, seq_no: SeqNo) {
        self.handle.send(TimeoutMessage::TimeoutRequest(RqTimeoutMessage {
            timeout,
            notifications_needed: requests_needed,
            timeout_info: vec![TimeoutKind::Cst(seq_no)],
        }
        )).expect("Failed to contact timeout thread");
    }

<<<<<<< HEAD
    pub fn received_requests(&self, recvd_rqs: Vec<TimeoutKind>) {
        self.handle.send(TimeoutMessage::MessagesReceived(recvd_rqs))
            .expect("Failed to contact timeout thread");}
=======
    /// Handle having received a cst request
    pub fn received_cst_request(&self, from: NodeId, seq_no: SeqNo) {
        self.handle.send(TimeoutMessage::MessagesReceived(
            ReceivedRequest::Cst(from, seq_no)))
            .expect("Failed to contact timeout thread");
    }

    /// Cancel timeouts of CST messages.
    /// This accepts an option. If this Option is None, then the
    /// timeouts for all CST requests are going to be disabled.
    pub fn cancel_cst_timeout(&self, seq_no: Option<SeqNo>) {
        self.handle.send(TimeoutMessage::ClearCstTimeouts(seq_no))
            .expect("Failed to contact timeout thread");
    }
>>>>>>> 786520d2
}

impl<S: Service + 'static> TimeoutsThread<S> {
    fn new(iteration_delay: u64, loopback_channel: Arc<ConnectedPeer<Message<State<S>, Request<S>, Reply<S>>>>) -> ChannelSyncTx<TimeoutMessage> {
        let (tx, rx) = new_bounded_sync(CHANNEL_SIZE);

        std::thread::Builder::new().name("Timeout Thread".to_string())
            .spawn(move || {

                let timeout_thread = Self {
                    pending_timeouts: Default::default(),
                    pending_timeouts_reverse_search: Default::default(),
                    channel_rx: rx,
                    loopback_channel,
                    iteration_delay,
                };

                timeout_thread.run();
            }).expect("Failed to launch timeout thread");

        tx
    }

    fn run(mut self) {
        let iteration_delay = Duration::from_millis(self.iteration_delay);

        loop {
            let message = match self.channel_rx.recv_timeout(iteration_delay) {
                Ok(message) => { Some(message) }
                Err(err) => {
                    match err {
                        TryRecvError::Timeout => {
                            None
                        }
                        _ => {
                            info!("Timeouts received error from recv, shutting down");

                            break;
                        }
                    }
                }
            };

            //Handle all incoming messages and update the pending timeouts accordingly
            if let Some(mut message) = message {
                match message {
                    MessageType::TimeoutRequest(timeout_rq) => {
                        self.handle_message_timeout_request(timeout_rq);
                    }
                    MessageType::MessagesReceived(message) => {
                        self.handle_messages_received(message);
                    }
                    MessageType::ClearClientTimeouts(requests) => {
                        self.handle_clear_client_rqs(requests);
                    }
                    MessageType::ClearCstTimeouts(seq_no) => {
                        self.handle_clear_cst_rqs(seq_no);
                    }
                }
            }

            // run timeouts
            let current_timestamp = Utc::now().timestamp_millis() as u64;

            let mut to_time_out = vec![];

            //Get the smallest timeout (which should be closest to our current time)
            while let Some((timeout, _)) = self.pending_timeouts.first_key_value() {
                if *timeout > current_timestamp {
                    //The time has not yet reached this value, so no timeout after it
                    //Needs to be considered, since they are all larger
                    break;
                }

                let (_, mut timeouts) = self.pending_timeouts.pop_first().unwrap();

                to_time_out.append(&mut timeouts);
            }

            if !to_time_out.is_empty() {

                //Get the underlying request information
                let to_time_out = to_time_out.into_iter().map(|req| {
                    req.info
                }).collect();

                if let Err(_) = self.loopback_channel.push_request_sync(Message::Timeout(to_time_out)) {
                    info!("Loopback channel has disconnected, disconnecting timeouts thread");

                    break;
                }
            }
        }
    }

    fn handle_message_timeout_request(&mut self, message: RqTimeoutMessage) {
        let RqTimeoutMessage {
            timeout,
            notifications_needed,
            mut timeout_info
        } = message;

        let current_timestamp = Utc::now().timestamp_millis() as u64;

        let final_timestamp = current_timestamp + timeout.as_millis() as u64;

        let mut timeout_rqs = Vec::with_capacity(timeout_info.len());

        for timeout_kind in timeout_info {
            timeout_rqs.push(TimeoutRequest {
                time_made: current_timestamp,
                timeout,
                notifications_needed,
                notifications_received: Default::default(),
                info: timeout_kind,
            });
        }

        if self.pending_timeouts.contains_key(&final_timestamp) {
            self.pending_timeouts.get_mut(&final_timestamp).unwrap()
                .append(&mut timeout_rqs);
        } else {
            self.pending_timeouts.insert(final_timestamp, timeout_rqs);
        }
    }

    fn handle_messages_received(&mut self, received_request: ReceivedRequest) {
        for timeout_requests in self.pending_timeouts.values_mut() {
            timeout_requests.retain_mut(|rq| {
                return match (&rq.info, &received_request) {
                    (TimeoutKind::ClientRequestTimeout(rq_info),
                        ReceivedRequest::PrePrepareRequestReceived(received, rqs)) => {
                        if rqs.contains(&rq_info.digest) {
                            !rq.register_received_from(received.clone())
                        } else {
                            true
                        }
                    }
                    (TimeoutKind::Cst(seq_no), ReceivedRequest::Cst(from, seq_no_2)) => {
                        if *seq_no == *seq_no_2 {
                            !rq.register_received_from(from.clone())
                        } else {
                            true
                        }
                    }
                    (_, _) => { true }
                };
            });
        }
    }

    fn handle_clear_client_rqs(&mut self, requests: Option<Vec<Digest>>) {
        for timeout_rqs in self.pending_timeouts.values_mut() {
            timeout_rqs.retain(|rq| {
                match &rq.info {
                    TimeoutKind::ClientRequestTimeout(rq_info) => {
                        if let Some(requests) = &requests {
                            return !requests.contains(&rq_info.digest);
                        }

                        //We want to delete all of the client request timeouts
                        false
                    }
                    TimeoutKind::Cst(_) => {
                        true
                    }
                }
            });
        }
    }

    fn handle_clear_cst_rqs(&mut self, seq_no: Option<SeqNo>) {
        for timeout_rqs in self.pending_timeouts.values_mut() {
            timeout_rqs.retain(|rq| {
                match &rq.info {
                    TimeoutKind::ClientRequestTimeout(_) => {
                        true
                    }
                    TimeoutKind::Cst(rq_seq_no) => {
                        if let Some(seq_no) = &seq_no {
                            return *seq_no == *rq_seq_no;
                        }

                        false
                    }
                }
            });
        }
    }
}

impl ClientRqInfo {
    pub fn new(digest: Digest) -> Self {
        Self {
            digest
        }
    }
}

impl TimeoutRequest {
    fn is_disabled(&self) -> bool {
        return self.notifications_needed <= self.notifications_received.len() as u32;
    }

    fn register_received_from(&mut self, from: NodeId) -> bool {
        self.notifications_received.insert(from);

        return self.is_disabled();
    }
}

impl PartialEq for TimeoutKind {
    fn eq(&self, other: &Self) -> bool {
        match (self, other) {
            (Self::ClientRequestTimeout(client_1), Self::ClientRequestTimeout(client_2)) => {
                return client_1 == client_2;
            }
            (Self::Cst(seq_no_1), Self::Cst(seq_no_2)) => {
                return seq_no_1 == seq_no_2;
            }
            (_, _) => {
                false
            }
        }
    }
}<|MERGE_RESOLUTION|>--- conflicted
+++ resolved
@@ -142,11 +142,6 @@
         )).expect("Failed to contact timeout thread");
     }
 
-<<<<<<< HEAD
-    pub fn received_requests(&self, recvd_rqs: Vec<TimeoutKind>) {
-        self.handle.send(TimeoutMessage::MessagesReceived(recvd_rqs))
-            .expect("Failed to contact timeout thread");}
-=======
     /// Handle having received a cst request
     pub fn received_cst_request(&self, from: NodeId, seq_no: SeqNo) {
         self.handle.send(TimeoutMessage::MessagesReceived(
@@ -161,7 +156,6 @@
         self.handle.send(TimeoutMessage::ClearCstTimeouts(seq_no))
             .expect("Failed to contact timeout thread");
     }
->>>>>>> 786520d2
 }
 
 impl<S: Service + 'static> TimeoutsThread<S> {
