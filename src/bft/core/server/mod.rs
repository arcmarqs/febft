--- conflicted
+++ resolved
@@ -56,75 +56,6 @@
     NormalPhase,
 }
 
-<<<<<<< HEAD
-/// This struct contains information related with an
-/// active `febft` view.
-#[cfg_attr(feature = "serialize_serde", derive(Serialize, Deserialize))]
-#[derive(Clone)]
-pub struct ViewInfo {
-    seq: SeqNo,
-    quorum: Vec<NodeId>,
-    params: SystemParams,
-}
-
-impl Orderable for ViewInfo {
-    /// Returns the sequence number of the current view.
-    fn sequence_number(&self) -> SeqNo {
-        self.seq
-    }
-}
-
-impl ViewInfo {
-    /// Creates a new instance of `ViewInfo`.
-    pub fn new(seq: SeqNo, n: usize, f: usize) -> Result<Self> {
-        //TODO: Make the quorum participants modifiable
-        let params = SystemParams::new(n, f)?;
-        Ok(ViewInfo {
-            seq,
-            quorum: NodeId::targets_u32(0..n as u32).collect(),
-            params,
-        })
-    }
-
-    pub fn new_with_quorum(seq: SeqNo, n: usize, f: usize, quorum: Vec<NodeId>) -> Result<Self> {
-        let params = SystemParams::new(n, f)?;
-        Ok(Self {
-            seq,
-            quorum,
-            params,
-        })
-    }
-
-    /// Returns a copy of this node's `SystemParams`.
-    pub fn params(&self) -> &SystemParams {
-        &self.params
-    }
-
-    /// Returns a new view with the sequence number after
-    /// the current view's number.
-    pub fn next_view(&self) -> ViewInfo {
-        self.peek(self.seq.next())
-    }
-
-    /// Returns a new view with the specified sequence number.
-    pub fn peek(&self, seq: SeqNo) -> ViewInfo {
-        let mut view = self.clone();
-        view.seq = seq;
-        view
-    }
-
-    /// Returns the leader of the current view.
-    pub fn leader(&self) -> NodeId {
-        self.quorum[usize::from(self.seq) % self.params.n()]
-    }
-
-    pub fn quorum_members(&self) -> &Vec<NodeId> {
-        &self.quorum
-    }
-}
-
-=======
->>>>>>> 4a9302a9
 /// Represents a replica in `febft`.
 pub struct Replica<S: Service + 'static> {
     // What phase of the algorithm is this replica currently in
@@ -510,79 +441,7 @@
                         self.synchronizer.queue(header, message);
                     }
                     SystemMessage::Cst(message) => {
-<<<<<<< HEAD
-                        let status = self.cst.process_message(
-                            CstProgress::Message(header, message),
-                            &self.synchronizer,
-                            &self.consensus,
-                            &self.decided_log,
-                            &self.node,
-                        );
-                        match status {
-                            CstStatus::Running => (),
-                            CstStatus::State(state) => {
-                                println!("Received CST MESSAGE State");
-
-                                install_recovery_state(
-                                    state,
-                                    &self.synchronizer,
-                                    &mut self.decided_log,
-                                    &mut self.executor,
-                                    &mut self.consensus,
-                                )?;
-
-                                let next_phase =
-                                    self.phase_stack.take().unwrap_or(ReplicaPhase::NormalPhase);
-                                self.switch_phase(next_phase);
-                            }
-                            CstStatus::SeqNo(seq) => {
-                                println!("Received CST MESSAGE seqNO");
-
-                                if self.consensus.sequence_number() < seq {
-                                    // this step will allow us to ignore any messages
-                                    // for older consensus instances we may have had stored;
-                                    //
-                                    // after we receive the latest recovery state, we
-                                    // need to install the then latest sequence no;
-                                    // this is done with the function
-                                    // `install_recovery_state` from cst
-                                    self.consensus.install_sequence_number(seq);
-
-                                    self.cst.request_latest_state(
-                                        &self.synchronizer,
-                                        &self.timeouts,
-                                        &self.node,
-                                    );
-                                } else {
-                                    self.switch_phase(ReplicaPhase::NormalPhase);
-                                }
-                            }
-                            CstStatus::RequestLatestCid => {
-                                println!("Received CST MESSAGE Request CID ");
-
-                                self.cst.request_latest_consensus_seq_no(
-                                    &self.synchronizer,
-                                    &self.timeouts,
-                                    &self.node,
-                                );
-                            }
-                            CstStatus::RequestState => {
-                                println!("Received CST MESSAGE Request State");
-                                self.cst.request_latest_state(
-                                    &self.synchronizer,
-                                    &self.timeouts,
-                                    &mut self.node,
-                                );
-                            }
-                            // should not happen...
-                            CstStatus::Nil => {
-                                return Err("Invalid state reached!")
-                                    .wrapped(ErrorKind::CoreServer);
-                            }
-                        }
-=======
                         self.adv_cst(header, message)?;
->>>>>>> 4a9302a9
                     }
                     // FIXME: handle rogue reply messages
                     // Should never
@@ -737,25 +596,7 @@
                         self.request_received(header, request);
                     }
                     SystemMessage::Cst(message) => {
-<<<<<<< HEAD
-                        debug!("{:?} // CST Message received", self.id());
-                        let status = self.cst.process_message(
-                            CstProgress::Message(header, message),
-                            &self.synchronizer,
-                            &self.consensus,
-                            &self.decided_log,
-                            &mut self.node,
-                        );
-                        match status {
-                            CstStatus::Nil => (),
-                            // should not happen...
-                            _ => {
-                                return Err("Invalid state reached!").wrapped(ErrorKind::CoreServer);
-                            }
-                        }
-=======
                         self.process_off_context_cst_msg(header, message)?;
->>>>>>> 4a9302a9
                     }
                     SystemMessage::ViewChange(message) => {
                         let status = self.synchronizer.process_message(
