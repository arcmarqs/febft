#![feature(inherent_associated_types)]

pub mod message;
pub mod config;

use std::cmp::Ordering;
use std::collections::BTreeMap;
use std::collections::hash_map::Entry;
use std::fmt::{Debug, Formatter};
use std::sync::Arc;
use std::time::Duration;
use log::{debug, info};

use febft_common::error::*;
use febft_common::globals::ReadOnly;

#[cfg(feature = "serialize_serde")]
use serde::{Deserialize, Serialize};
use febft_common::collections;
use febft_common::collections::HashMap;
use febft_common::crypto::hash::Digest;
use febft_common::node_id::NodeId;
use febft_common::ordering::{Orderable, SeqNo};
use febft_communication::message::{Header, NetworkMessageKind, StoredMessage};
use febft_communication::{Node};
use febft_execution::app::{Reply, Request, Service, State};
use febft_execution::ExecutorHandle;
use febft_execution::serialize::SharedData;
use febft_messages::messages::{StateTransfer, SystemMessage};
use febft_messages::ordering_protocol::{OrderingProtocol, View};
use febft_messages::serialize::{OrderingProtocolMessage, ServiceMsg, StatefulOrderProtocolMessage, StateTransferMessage, NetworkView};
use febft_messages::state_transfer::{Checkpoint, CstM, DecLog, StatefulOrderProtocol, StateTransferProtocol, STResult, STTimeoutResult};
use febft_messages::timeouts::{RqTimeout, TimeoutKind, Timeouts};
use crate::config::StateTransferConfig;

use crate::message::{CstMessage, CstMessageKind};
use crate::message::serialize::{CSTMsg};

enum ProtoPhase<S, V, O> {
    Init,
    WaitingCheckpoint(Vec<StoredMessage<CstMessage<S, V, O>>>),
    ReceivingCid(usize),
    ReceivingState(usize),
}

impl<S, V, O> Debug for ProtoPhase<S, V, O> {
    fn fmt(&self, f: &mut Formatter<'_>) -> std::fmt::Result {
        match self {
            ProtoPhase::Init => {
                write!(f, "Init Phase")
            }
            ProtoPhase::WaitingCheckpoint(header) => {
                write!(f, "Waiting for checkpoint {}", header.len())
            }
            ProtoPhase::ReceivingCid(size) => {
                write!(f, "Receiving CID phase {} responses", size)
            }
            ProtoPhase::ReceivingState(size) => {
                write!(f, "Receiving state phase {} responses", size)
            }
        }
    }
}

/// Contains state used by a recovering node.
///
/// Cloning this is better than it was because of the read only checkpoint,
/// and because decision log also got a lot easier to clone, but we still have
/// to be very careful thanks to the requests vector, which can be VERY large
#[cfg_attr(feature = "serialize_serde", derive(Serialize, Deserialize))]
#[derive(Clone)]
pub struct RecoveryState<S, V, O> {
    pub checkpoint: Arc<ReadOnly<Checkpoint<S>>>,
    pub view: V,
    pub log: O,
}

/// Allow a replica to recover from the state received by peer nodes.
pub fn install_recovery_state<D, NT, OP>(
    recovery_state: RecoveryState<D::State, View<OP::Serialization>, DecLog<OP::StateSerialization>>,
    order_protocol: &mut OP,
) -> Result<(D::State, Vec<D::Request>)>
    where
        D: SharedData + 'static,
        OP: StatefulOrderProtocol<D, NT>
{
    // TODO: maybe try to optimize this, to avoid clone(),
    // which may be quite expensive depending on the size
    // of the state and the amount of batched requests

    //Because we depend on this state to operate the consensus so it's not that bad that we block
    //Here, since we're not currently partaking in the consensus.
    //Also so the executor doesn't have to accept checkpoint types, which is kind of messing with the levels
    //of the architecture, so I think we can keep it this way

    // TODO: update pub/priv keys when reconfig is implemented?

    let RecoveryState {
        checkpoint,
        view,
        log
    } = recovery_state;

    let (state, req) = order_protocol.install_state(checkpoint, view, log)?;

    Ok((state, req))
}

impl<S, O, V> RecoveryState<S, V, O> {
    /// Creates a new `RecoveryState`.
    pub fn new(
        view: V,
        checkpoint: Arc<ReadOnly<Checkpoint<S>>>,
        declog: O,
    ) -> Self {
        Self {
            view,
            checkpoint,
            log: declog,
        }
    }

    /// Returns the view this `RecoveryState` is tracking.
    pub fn view(&self) -> &V {
        &self.view
    }

    /// Returns the local checkpoint of this recovery state.
    pub fn checkpoint(&self) -> &Arc<ReadOnly<Checkpoint<S>>> {
        &self.checkpoint
    }

    /// Returns a reference to the decided consensus messages of this recovery state.
    pub fn log(&self) -> &O {
        &self.log
    }
}

struct ReceivedState<S, V, O> {
    count: usize,
    state: RecoveryState<S, V, O>,
}


// NOTE: in this module, we may use cid interchangeably with
// consensus sequence number
/// The collaborative state transfer algorithm.
///
/// The implementation is based on the paper «On the Efﬁciency of
/// Durable State Machine Replication», by A. Bessani et al.
pub struct CollabStateTransfer<D: SharedData + 'static, OP: StatefulOrderProtocol<D, NT>, NT> {
    latest_cid: SeqNo,
    cst_seq: SeqNo,
    latest_cid_count: usize,
    base_timeout: Duration,
    curr_timeout: Duration,
    timeouts: Timeouts,
    // NOTE: remembers whose replies we have
    // received already, to avoid replays
    //voted: HashSet<NodeId>,
    node: Arc<NT>,
    received_states: HashMap<Digest, ReceivedState<D::State, View<OP::Serialization>, DecLog<OP::StateSerialization>>>,
    phase: ProtoPhase<D::State, View<OP::Serialization>, DecLog<OP::StateSerialization>>,
}

/// Status returned from processing a state transfer message.
pub enum CstStatus<S, V, O> {
    /// We are not running the CST protocol.
    ///
    /// Drop any attempt of processing a message in this condition.
    Nil,
    /// The CST protocol is currently running.
    Running,
    /// We should request the latest cid from the view.
    RequestLatestCid,
    /// We should request the latest state from the view.
    RequestState,
    /// We have received and validated the largest consensus sequence
    /// number available.
    SeqNo(SeqNo),
    /// We have received and validated the state from
    /// a group of replicas.
    State(RecoveryState<S, V, O>),
}

impl<S, V, O> Debug for CstStatus<S, V, O> {
    fn fmt(&self, f: &mut Formatter<'_>) -> std::fmt::Result {
        match self {
            CstStatus::Nil => {
                write!(f, "Nil")
            }
            CstStatus::Running => {
                write!(f, "Running")
            }
            CstStatus::RequestLatestCid => {
                write!(f, "Request latest CID")
            }
            CstStatus::RequestState => {
                write!(f, "Request latest state")
            }
            CstStatus::SeqNo(seq) => {
                write!(f, "Received seq no {:?}", seq)
            }
            CstStatus::State(_) => {
                write!(f, "Received state")
            }
        }
    }
}

/// Represents progress in the CST state machine.
///
/// To clarify, the mention of state machine here has nothing to do with the
/// SMR protocol, but rather the implementation in code of the CST protocol.
pub enum CstProgress<S, V, O> {
    // TODO: Timeout( some type here)
    /// This value represents null progress in the CST code's state machine.
    Nil,
    /// We have a fresh new message to feed the CST state machine, from
    /// the communication layer.
    Message(Header, CstMessage<S, V, O>),
}

macro_rules! getmessage {
    ($progress:expr, $status:expr) => {
        match $progress {
            CstProgress::Nil => return $status,
            CstProgress::Message(h, m) => (h, m),
        }
    };
    // message queued while waiting for exec layer to deliver app state
    ($phase:expr) => {{
        let phase = std::mem::replace($phase, ProtoPhase::Init);
        match phase {
            ProtoPhase::WaitingCheckpoint(h, m) => (h, m),
            _ => return CstStatus::Nil,
        }
    }};
}

type Serialization<S, D, OP, NT> = <S as StateTransferProtocol<D, OP, NT>>::Serialization;

impl<D, OP, NT> StateTransferProtocol<D, OP, NT> for CollabStateTransfer<D, OP, NT>
    where D: SharedData + 'static,
          OP: StatefulOrderProtocol<D, NT> + 'static
{
    type Serialization = CSTMsg<D, OP::Serialization, OP::StateSerialization>;
    type Config = StateTransferConfig;

    fn initialize(config: Self::Config, timeouts: Timeouts, node: Arc<NT>)
                  -> Result<Self>
        where
            Self: Sized {
        let StateTransferConfig {
            timeout_duration
        } = config;

        Ok(CollabStateTransfer::<D, OP, NT>::new(node, timeout_duration, timeouts))
    }

    fn request_latest_state(&mut self, order_protocol: &mut OP) -> Result<()> where NT: Node<ServiceMsg<D, OP::Serialization, Self::Serialization>> {
        self.request_latest_consensus_seq_no(order_protocol);

        Ok(())
    }

    fn handle_off_ctx_message(&mut self, order_protocol: &mut OP,
                              message: StoredMessage<StateTransfer<CstM<Self::Serialization>>>)
                              -> Result<()>
        where NT: Node<ServiceMsg<D, OP::Serialization, Self::Serialization>> {
        let (header, message) = message.into_inner();

        let message = message.into_inner();
        debug!("{:?} // Off context Message {:?} from {:?} with seq {:?}", self.node.id(), message, header.from(),
        message.sequence_number());

        match &message.kind() {
            CstMessageKind::RequestLatestConsensusSeq => {
                self.process_request_seq(header, message, order_protocol);

                return Ok(());
            }
            CstMessageKind::RequestState => {
                self.process_request_state(header, message, order_protocol);

                return Ok(());
            }
            _ => {}
        }

        let status = self.process_message(
            CstProgress::Message(header, message),
            order_protocol,
        );

        match status {
            CstStatus::Nil => (),
            // should not happen...
            _ => {
                return Err("Invalid state reached!").wrapped(ErrorKind::CoreServer);
            }
        }

        Ok(())
    }

    fn process_message(&mut self, order_protocol: &mut OP,
                       message: StoredMessage<StateTransfer<CstM<Self::Serialization>>>)
                       -> Result<STResult<D>>
        where NT: Node<ServiceMsg<D, OP::Serialization, Self::Serialization>> {
        let (header, message) = message.into_inner();

        let message = message.into_inner();

        debug!("{:?} // Message {:?} from {:?} while in phase {:?}", self.node.id(), message, header.from(), self.phase);

        match &message.kind() {
            CstMessageKind::RequestLatestConsensusSeq => {
                self.process_request_seq(header, message, order_protocol);

                return Ok(STResult::CstRunning);
            }
            CstMessageKind::RequestState => {
                self.process_request_state(header, message, order_protocol);

                return Ok(STResult::CstRunning);
            }
            _ => {}
        }

        // Notify timeouts that we have received this message
        self.timeouts.received_cst_request(header.from(), message.sequence_number());

        let status = self.process_message(
            CstProgress::Message(header, message),
            order_protocol,
        );

        match status {
            CstStatus::Running => (),
            CstStatus::State(state) => {
                let (state, requests) = install_recovery_state(
                    state,
                    order_protocol,
                )?;

                // If we were in the middle of performing a view change, then continue that
                // View change. If not, then proceed to the normal phase
                return Ok(STResult::CstFinished(state, requests));
            }
            CstStatus::SeqNo(seq) => {
                if order_protocol.sequence_number() < seq {
<<<<<<< HEAD
                    debug!("{:?} // Installing sequence number {:?} (vs {:?})", self.node.id(), seq, order_protocol.sequence_number());
=======
                    debug!("{:?} // Installing sequence number and requesting state {:?}", self.node.id(), seq);

>>>>>>> 560e6dcc
                    // this step will allow us to ignore any messages
                    // for older consensus instances we may have had stored;
                    //
                    // after we receive the latest recovery state, we
                    // need to install the then latest sequence no;
                    // this is done with the function
                    // `install_recovery_state` from cst
                    order_protocol.install_seq_no(seq)?;

                    self.request_latest_state(
                        order_protocol,
                    );
                } else {
<<<<<<< HEAD
                    debug!("{:?} // Ignoring sequence number {:?} as {:?} is larger", self.node.id(), seq, order_protocol.sequence_number());
=======
                    debug!("{:?} // Not installing sequence number nor requesting state ???? {:?} {:?}", self.node.id(), order_protocol.sequence_number(), seq);
>>>>>>> 560e6dcc
                    return Ok(STResult::CstNotNeeded);
                }
            }
            CstStatus::RequestLatestCid => {
                self.request_latest_consensus_seq_no(
                    order_protocol,
                );
            }
            CstStatus::RequestState => {
                self.request_latest_state(
                    order_protocol,
                );
            }
            CstStatus::Nil => {
                // No actions are required for the CST
                // This can happen for example when we already received the a quorum of sequence number replies
                // And therefore we are already in the Init phase and we are still receiving replies
                // And have not yet processed the
            }
        }

        Ok(STResult::CstRunning)
    }

    fn handle_state_received_from_app(&mut self, order_protocol: &mut OP, state: Arc<ReadOnly<Checkpoint<D::State>>>) -> Result<()>
        where NT: Node<ServiceMsg<D, OP::Serialization, Self::Serialization>> {
        order_protocol.finalize_checkpoint(state)?;

        if self.needs_checkpoint() {
            // This will make the state transfer protocol aware of the latest state
            if let CstStatus::Nil = self.process_message(CstProgress::Nil, order_protocol) {} else {
                return Err("Process message while needing checkpoint returned something else than nil")
                    .wrapped(ErrorKind::Cst);
            }
        }

        Ok(())
    }

    fn handle_timeout(&mut self, order_protocol: &mut OP, timeout: Vec<RqTimeout>) -> Result<STTimeoutResult>
        where NT: Node<ServiceMsg<D, OP::Serialization, Self::Serialization>> {

        for cst_seq in timeout {
            if let TimeoutKind::Cst(cst_seq) = cst_seq.timeout_kind() {
                if self.cst_request_timed_out(cst_seq.clone(), order_protocol) {
                    return Ok(STTimeoutResult::RunCst);
                }
            }

        }

        Ok(STTimeoutResult::CstNotNeeded)
    }
}

// TODO: request timeouts
impl<D, OP, NT> CollabStateTransfer<D, OP, NT>
    where
        D: SharedData + 'static,
        OP: StatefulOrderProtocol<D, NT>
{
    /// Craete a new instance of `CollabStateTransfer`.
    pub fn new(node: Arc<NT>, base_timeout: Duration, timeouts: Timeouts) -> Self {
        Self {
            base_timeout,
            curr_timeout: base_timeout,
            timeouts,
            node,
            received_states: collections::hash_map(),
            phase: ProtoPhase::Init,
            latest_cid: SeqNo::ZERO,
            latest_cid_count: 0,
            cst_seq: SeqNo::ZERO,
        }
    }

    /// Checks if the CST layer is waiting for a local checkpoint to
    /// complete.
    ///
    /// This is used when a node is sending state to a peer.
    pub fn needs_checkpoint(&self) -> bool {
        matches!(self.phase, ProtoPhase::WaitingCheckpoint(_))
    }

    fn process_request_seq(
        &mut self,
        header: Header,
        message: CstMessage<D::State, View<OP::Serialization>, DecLog<OP::StateSerialization>>,
        order_protocol: &mut OP, )
        where
            OP: StatefulOrderProtocol<D, NT>,
            NT: Node<ServiceMsg<D, OP::Serialization, CSTMsg<D, OP::Serialization, OP::StateSerialization>>>
    {
        let kind = CstMessageKind::ReplyLatestConsensusSeq(order_protocol.sequence_number());

        let reply = CstMessage::new(message.sequence_number(), kind);

        let network_msg = NetworkMessageKind::from(SystemMessage::from_state_transfer_message(reply));

        debug!("{:?} // Replying to {:?} seq {:?} with seq no {:?}", self.node.id(),
            header.from(), message.sequence_number(), order_protocol.sequence_number());

        self.node.send(network_msg, header.from(), true);
    }


    /// Process the entire list of pending state transfer requests
    /// This will only reply to the latest request sent by each of the replicas
    fn process_pending_state_requests(&mut self, order_protocol: &mut OP)
        where
            OP: StatefulOrderProtocol<D, NT>,
            NT: Node<ServiceMsg<D, OP::Serialization, CSTMsg<D, OP::Serialization, OP::StateSerialization>>> {
        let waiting = std::mem::replace(&mut self.phase, ProtoPhase::Init);

        if let ProtoPhase::WaitingCheckpoint(reqs) = waiting {
            let mut map: HashMap<NodeId, StoredMessage<CstMessage<D::State, View<OP::Serialization>, DecLog<OP::StateSerialization>>>> = collections::hash_map();

            for request in reqs {
                // We only want to reply to the most recent requests from each of the nodes
                if map.contains_key(&request.header().from()) {
                    map.entry(request.header().from()).and_modify(|x| {
                        if x.message().sequence_number() < request.message().sequence_number() {
                            //Dispose of the previous request
                            let _ = std::mem::replace(x, request);
                        }
                    });

                    continue;
                } else {
                    map.insert(request.header().from(), request);
                }
            }

            map.into_values().for_each(|req| {
                let (header, message) = req.into_inner();

                self.process_request_state(header, message, order_protocol);
            });
        }
    }

    fn process_request_state(
        &mut self,
        header: Header,
        message: CstMessage<D::State, View<OP::Serialization>, DecLog<OP::StateSerialization>>,
        op: &mut OP,
    ) where
        OP: StatefulOrderProtocol<D, NT>,
        NT: Node<ServiceMsg<D, OP::Serialization, CSTMsg<D, OP::Serialization, OP::StateSerialization>>>
    {
        match &mut self.phase {
            ProtoPhase::Init => {}
            ProtoPhase::WaitingCheckpoint(waiting) => {
                waiting.push(StoredMessage::new(header, message));

                return;
            }
            _ => {
                // We can't reply to state requests when requesting state ourselves
                return;
            }
        }

        let (state, view, dec_log) = match op.snapshot_log() {
            Ok((state, view, dec_log)) => { (state, view, dec_log) }
            Err(_) => {
                if let ProtoPhase::WaitingCheckpoint(waiting) = &mut self.phase {
                    waiting.push(StoredMessage::new(header, message));
                } else {
                    self.phase = ProtoPhase::WaitingCheckpoint(vec![StoredMessage::new(header, message)]);
                }

                return;
            }
        };

        let reply = CstMessage::new(
            message.sequence_number(),
            CstMessageKind::ReplyState(RecoveryState {
                checkpoint: state,
                view,
                log: dec_log,
            }),
        );

        let network_msg = NetworkMessageKind::from(SystemMessage::from_state_transfer_message(reply));

        self.node.send(network_msg,
                       header.from(), true).unwrap();
    }

    /// Advances the state of the CST state machine.
    pub fn process_message(
        &mut self,
        progress: CstProgress<D::State, View<OP::Serialization>, DecLog<OP::StateSerialization>>,
        order_protocol: &mut OP,
    ) -> CstStatus<D::State, View<OP::Serialization>, DecLog<OP::StateSerialization>>
        where
            OP: StatefulOrderProtocol<D, NT>,
            NT: Node<ServiceMsg<D, OP::Serialization, CSTMsg<D, OP::Serialization, OP::StateSerialization>>>
    {
        match self.phase {
            ProtoPhase::WaitingCheckpoint(_) => {
                self.process_pending_state_requests(order_protocol);

                CstStatus::Nil
            }
            ProtoPhase::Init => {
                let (header, message) = getmessage!(progress, CstStatus::Nil);

                match message.kind() {
                    CstMessageKind::RequestLatestConsensusSeq => {
                        self.process_request_seq(header, message, order_protocol);
                    }
                    CstMessageKind::RequestState => {
                        self.process_request_state(header, message, order_protocol);
                    }
                    // we are not running cst, so drop any reply msgs
                    //
                    // TODO: maybe inspect cid msgs, and passively start
                    // the state transfer protocol, by returning
                    // CstStatus::RequestState
                    _ => (),
                }

                CstStatus::Nil
            }
            ProtoPhase::ReceivingCid(i) => {
                let (header, message) = getmessage!(progress, CstStatus::RequestLatestCid);

                debug!("{:?} // Received Cid with {} responses from {:?} for CST Seq {:?} vs Ours {:?}", self.node.id(),
                   i, header.from(), message.sequence_number(), self.cst_seq);

                // drop cst messages with invalid seq no
                if message.sequence_number() != self.cst_seq {
                    debug!("{:?} // Wait what? {:?} {:?}", self.node.id(), self.cst_seq, message.sequence_number());
                    // FIXME: how to handle old or newer messages?
                    // BFT-SMaRt simply ignores messages with a
                    // value of `queryID` different from the current
                    // `queryID` a replica is tracking...
                    // we will do the same for now
                    //
                    // TODO: implement timeouts to fix cases like this
                    return CstStatus::Running;
                }

                match message.kind() {
                    CstMessageKind::ReplyLatestConsensusSeq(seq) => {
                        debug!("{:?} // Received CID vote {:?} from {:?}", self.node.id(), seq, header.from());

                        match seq.cmp(&self.latest_cid) {
                            Ordering::Greater => {
                                self.latest_cid = *seq;
                                self.latest_cid_count = 1;
                            }
                            Ordering::Equal => {
                                self.latest_cid_count += 1;
                            }
                            Ordering::Less => (),
                        }
                    }
                    CstMessageKind::RequestLatestConsensusSeq => {
                        self.process_request_seq(header, message, order_protocol);

                        return CstStatus::Running;
                    }
                    CstMessageKind::RequestState => {
                        self.process_request_state(header, message, order_protocol);

                        return CstStatus::Running;
                    }
                    // drop invalid message kinds
                    _ => return CstStatus::Running,
                }

                // check if we have gathered enough cid
                // replies from peer nodes
                //
                // TODO: check for more than one reply from the same node
                let i = i + 1;

                debug!("{:?} // Quorum count {}, i: {}, cst_seq {:?}. Current Latest Cid: {:?}. Current Latest Cid Count: {}",
                        self.node.id(), order_protocol.view().quorum(), i,
                        self.cst_seq, self.latest_cid, self.latest_cid_count);

                if i == order_protocol.view().quorum() {
                    self.phase = ProtoPhase::Init;

                    if self.latest_cid_count > order_protocol.view().f() {
                        // reset timeout, since req was successful
                        self.curr_timeout = self.base_timeout;

                        info!("{:?} // Identified the latest consensus seq no as {:?} with {} votes.",
                            self.node.id(),
                            self.latest_cid, self.latest_cid_count);

                        // the latest cid was available in at least
                        // f+1 replicas
                        CstStatus::SeqNo(self.latest_cid)
                    } else {
                        CstStatus::RequestLatestCid
                    }
                } else {
                    self.phase = ProtoPhase::ReceivingCid(i);

                    CstStatus::Running
                }
            }
            ProtoPhase::ReceivingState(i) => {
                let (header, mut message) = getmessage!(progress, CstStatus::RequestState);

                if message.sequence_number() != self.cst_seq {
                    // NOTE: check comment above, on ProtoPhase::ReceivingCid
                    return CstStatus::Running;
                }

                let state = match message.take_state() {
                    Some(state) => state,
                    // drop invalid message kinds
                    None => return CstStatus::Running,
                };

                let state_digest = state.checkpoint.digest().clone();

                debug!("{:?} // Received state with digest {:?}, is contained in map? {}", self.node.id(),
                state_digest, self.received_states.contains_key(&state_digest));

                let received_state = self
                    .received_states
                    .entry(state_digest)
                    .or_insert(ReceivedState { count: 0, state });

                received_state.count += 1;

                // check if we have gathered enough state
                // replies from peer nodes
                //
                // TODO: check for more than one reply from the same node
                let i = i + 1;

                if i != order_protocol.view().quorum() {
                    self.phase = ProtoPhase::ReceivingState(i);
                    return CstStatus::Running;
                }

                // NOTE: clear saved states when we return;
                // this is important, because each state
                // may be several GBs in size

                // check if we have at least f+1 matching states
                let digest = {
                    let received_state = self.received_states.iter().max_by_key(|(_, st)| st.count);
                    match received_state {
                        Some((digest, _)) => digest.clone(),
                        None => {
                            self.received_states.clear();

                            debug!("{:?} // No matching states found", self.node.id());

                            return CstStatus::RequestState;
                        }
                    }
                };

                let received_state = {
                    let received_state = self.received_states.remove(&digest);
                    self.received_states.clear();
                    received_state
                };

                // reset timeout, since req was successful
                self.curr_timeout = self.base_timeout;

                // return the state
                let f = order_protocol.view().f();
                match received_state {
                    Some(ReceivedState { count, state }) if count > f => {
                        self.phase = ProtoPhase::Init;

                        CstStatus::State(state)
                    }
                    _ => {
                        debug!("{:?} // No states with more than f {} count", self.node.id(), f);

                        CstStatus::RequestState
                    }
                }
            }
        }
    }

    fn curr_seq(&mut self) -> SeqNo {
        self.cst_seq
    }

    fn next_seq(&mut self) -> SeqNo {
        self.cst_seq = self.cst_seq.next();

        self.cst_seq
    }

    /// Handle a timeout received from the timeouts layer.
    /// Returns a bool to signify if we must move to the Retrieving state
    /// If the timeout is no longer relevant, returns false (Can remain in current phase)
    pub fn cst_request_timed_out(&mut self, seq: SeqNo,
                                 order_protocol: &OP) -> bool
        where
            OP: StatefulOrderProtocol<D, NT> + 'static,
            NT: Node<ServiceMsg<D, OP::Serialization, Serialization<Self, D, OP, NT>>> {
        let status = self.timed_out(seq);

        match status {
            CstStatus::RequestLatestCid => {
                self.request_latest_consensus_seq_no(
                    order_protocol,
                );

                true
            }
            CstStatus::RequestState => {
                self.request_latest_state(
                    order_protocol,
                );

                true
            }
            // nothing to do
            _ => false,
        }
    }

    fn timed_out(&mut self, seq: SeqNo) -> CstStatus<D::State, View<OP::Serialization>, DecLog<OP::StateSerialization>> {
        if seq != self.cst_seq {
            // the timeout we received is for a request
            // that has already completed, therefore we ignore it
            //
            // TODO: this check is probably not necessary,
            // as we have likely already updated the `ProtoPhase`
            // to reflect the fact we are no longer receiving state
            // from peer nodes
            return CstStatus::Nil;
        }

        self.next_seq();

        match self.phase {
            // retry requests if receiving state and we have timed out
            ProtoPhase::ReceivingCid(_) => {
                self.curr_timeout *= 2;
                CstStatus::RequestLatestCid
            }
            ProtoPhase::ReceivingState(_) => {
                self.curr_timeout *= 2;
                CstStatus::RequestState
            }
            // ignore timeouts if not receiving any kind
            // of state from peer nodes
            _ => CstStatus::Nil,
        }
    }

    /// Used by a recovering node to retrieve the latest sequence number
    /// attributed to a client request by the consensus layer.
    pub fn request_latest_consensus_seq_no(
        &mut self,
        order_protocol: &OP,
    ) where
        OP: StatefulOrderProtocol<D, NT> + 'static,
        NT: Node<ServiceMsg<D, OP::Serialization, Serialization<Self, D, OP, NT>>>
    {

        // reset state of latest seq no. request
        self.latest_cid = SeqNo::ZERO;
        self.latest_cid_count = 0;

        let cst_seq = self.curr_seq();
        let current_view = order_protocol.view();

        info!("{:?} // Requesting latest consensus seq no with seq {:?}", self.node.id(), cst_seq);

        self.timeouts.timeout_cst_request(self.curr_timeout,
                                          current_view.quorum() as u32,
                                          cst_seq);

        self.phase = ProtoPhase::ReceivingCid(0);

        let message = CstMessage::new(
            cst_seq,
            CstMessageKind::RequestLatestConsensusSeq,
        );

        let targets = NodeId::targets(0..current_view.n());

        self.node.broadcast(NetworkMessageKind::from(SystemMessage::from_state_transfer_message(message)), targets);
    }

    /// Used by a recovering node to retrieve the latest state.
    pub fn request_latest_state(
        &mut self,
        order_protocol: &OP,
    ) where
        OP: StatefulOrderProtocol<D, NT> + 'static,
        NT: Node<ServiceMsg<D, OP::Serialization, CSTMsg<D, OP::Serialization, OP::StateSerialization>>>
    {
        // reset hashmap of received states
        self.received_states.clear();

        let cst_seq = self.curr_seq();
        let current_view = order_protocol.view();

        info!("{:?} // Requesting latest state with cst msg seq {:?}", self.node.id(), cst_seq);

        self.timeouts.timeout_cst_request(self.curr_timeout,
                                          current_view.quorum() as u32,
                                          cst_seq);

        self.phase = ProtoPhase::ReceivingState(0);

        //TODO: Maybe attempt to use followers to rebuild state and avoid
        // Overloading the replicas
        let message = CstMessage::new(cst_seq, CstMessageKind::RequestState);
        let targets = NodeId::targets(0..current_view.n()).filter(|id| *id != self.node.id());

        self.node.broadcast(NetworkMessageKind::from(SystemMessage::from_state_transfer_message(message)), targets);
    }
}<|MERGE_RESOLUTION|>--- conflicted
+++ resolved
@@ -350,12 +350,8 @@
             }
             CstStatus::SeqNo(seq) => {
                 if order_protocol.sequence_number() < seq {
-<<<<<<< HEAD
-                    debug!("{:?} // Installing sequence number {:?} (vs {:?})", self.node.id(), seq, order_protocol.sequence_number());
-=======
                     debug!("{:?} // Installing sequence number and requesting state {:?}", self.node.id(), seq);
 
->>>>>>> 560e6dcc
                     // this step will allow us to ignore any messages
                     // for older consensus instances we may have had stored;
                     //
@@ -369,11 +365,7 @@
                         order_protocol,
                     );
                 } else {
-<<<<<<< HEAD
-                    debug!("{:?} // Ignoring sequence number {:?} as {:?} is larger", self.node.id(), seq, order_protocol.sequence_number());
-=======
                     debug!("{:?} // Not installing sequence number nor requesting state ???? {:?} {:?}", self.node.id(), order_protocol.sequence_number(), seq);
->>>>>>> 560e6dcc
                     return Ok(STResult::CstNotNeeded);
                 }
             }
